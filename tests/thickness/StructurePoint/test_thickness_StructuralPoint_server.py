--- conflicted
+++ resolved
@@ -70,11 +70,7 @@
         use_australian_state_data="WA",
         working_projection="EPSG:28350",
         bounding_box=bbox_3d,
-<<<<<<< HEAD
         config_dictionary=config, 
-=======
-        config=config,
->>>>>>> f9166057
         clut_file_legacy=False,
         verbose_level=VerboseLevel.NONE,
         loop_project_filename=loop_project_filename,
