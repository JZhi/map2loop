--- conflicted
+++ resolved
@@ -8,7 +8,6 @@
     find_segment_strike_from_pt,
 )
 from .m2l_enums import Datatype
-<<<<<<< HEAD
 from .interpolators import DipDipDirectionInterpolator
 from .mapdata import MapData
 
@@ -20,8 +19,6 @@
 import pandas
 import geopandas
 from statistics import mean
-=======
->>>>>>> 7f6f8698
 import shapely
 import math
 
@@ -249,11 +246,7 @@
         # get the sampled contacts
         contacts = geopandas.GeoDataFrame(map_data.sampled_contacts)
         # build points from x and y coordinates
-<<<<<<< HEAD
-        geometry2 = contacts.apply(lambda row: shapely.Point(row.X, row.Y), axis=1)
-=======
         geometry2 = geopandas.points_from_xy(contacts['X'], contacts['Y'])
->>>>>>> 7f6f8698
         contacts.set_geometry(geometry2, inplace=True)
 
         # set the crs of the contacts to the crs of the units
