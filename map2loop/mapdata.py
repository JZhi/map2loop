--- conflicted
+++ resolved
@@ -352,7 +352,6 @@
         """
         Load all the map data for each datatype.  Cycles through each type and loads it
         """
-<<<<<<< HEAD
         for i in [
             Datatype.GEOLOGY,
             Datatype.STRUCTURE,
@@ -360,9 +359,7 @@
             Datatype.FOLD,
             Datatype.FAULT_ORIENTATION,
         ]:
-=======
-        for i in [Datatype.GEOLOGY, Datatype.STRUCTURE, Datatype.FAULT, Datatype.FOLD]:
->>>>>>> cde6eb6d
+
             self.load_map_data(i)
         self.load_raster_map_data(Datatype.DTM)
 
@@ -965,13 +962,10 @@
         if len(faults):
             faults["NAME"] = faults.apply(
                 lambda fault: (
-<<<<<<< HEAD
                     "Fault_" + str(fault["ID"])
                     if fault["NAME"].lower() == "nan"
                     else fault["NAME"]
-=======
-                    "Fault_" + str(fault["ID"]) if fault["NAME"].lower() == "nan" else fault["NAME"]
->>>>>>> cde6eb6d
+
                 ),
                 axis=1,
             )
@@ -1373,13 +1367,8 @@
         geology = self.get_map_data(Datatype.GEOLOGY).copy()
         geology = geology.dissolve(by="UNITNAME", as_index=False)
         # Remove intrusions
-<<<<<<< HEAD
-        geology = geology[geology["INTRUSIVE"] == False]
-        geology = geology[geology["SILL"] == False]
-=======
         geology = geology[~geology["INTRUSIVE"]]
         geology = geology[~geology["SILL"]]
->>>>>>> cde6eb6d
         # Remove faults from contact geomety
         if self.get_map_data(Datatype.FAULT) is not None:
             faults = self.get_map_data(Datatype.FAULT).copy()
